---
id: writing-custom-actions
title: Writing Custom Actions
description: How to write your own actions
---

If you want to extend the functionality of the Scaffolder, you can do so
by writing custom actions which can be used alongside our
[built-in actions](./builtin-actions.md).

:::note Note

When adding custom actions, the actions array will **replace the
built-in actions too**. Meaning, you will no longer be able to use them.
If you want to continue using the builtin actions, include them in the actions
array when registering your custom actions, as seen below.

:::

## Writing your Custom Action

Your custom action can live where you choose, but simplest is to include it
alongside your `backend` package in `packages/backend`.

Let's create a simple action that adds a new file and some contents that are
passed as `input` to the function.

In `packages/backend/src/plugins/scaffolder/actions/custom.ts` we can create a
new action.

```ts title="With Zod"
import { createTemplateAction } from '@backstage/plugin-scaffolder-node';
import fs from 'fs-extra';
import { z } from 'zod';

export const createNewFileAction = () => {
  return createTemplateAction({
    id: 'acme:file:create',
    description: 'Create an Acme file.',
    schema: {
      input: z.object({
        contents: z.string().describe('The contents of the file'),
        filename: z
          .string()
          .describe('The filename of the file that will be created'),
      }),
    },

    async handler(ctx) {
      await fs.outputFile(
        `${ctx.workspacePath}/${ctx.input.filename}`,
        ctx.input.contents,
      );
    },
  });
};
```

So let's break this down. The `createNewFileAction` is a function that returns a
`createTemplateAction`, and it's a good place to pass in dependencies which
close over the `TemplateAction`. Take a look at our
[built-in actions](https://github.com/backstage/backstage/blob/master/plugins/scaffolder-backend/src/scaffolder/actions/builtin)
for reference.

The `createTemplateAction` takes an object which specifies the following:

- `id` - A unique ID for your custom action. We encourage you to namespace these
  in some way so that they won't collide with future built-in actions that we
  may ship with the `scaffolder-backend` plugin.
- `description` - An optional field to describe the purpose of the action. This will populate in the `/create/actions` endpoint.
- `schema.input` - A `zod` or JSON schema object for input values to your function
- `schema.output` - A `zod` or JSON schema object for values which are output from the
  function using `ctx.output`
- `handler` - the actual code which is run as part of the action, with a context

You can also choose to define your custom action using JSON schema instead of `zod`:

```ts title="With JSON Schema"
import { createTemplateAction } from '@backstage/plugin-scaffolder-node';
import { writeFile } from 'fs';

export const createNewFileAction = () => {
  return createTemplateAction<{ contents: string; filename: string }>({
    id: 'acme:file:create',
    description: 'Create an Acme file.',
    schema: {
      input: {
        required: ['contents', 'filename'],
        type: 'object',
        properties: {
          contents: {
            type: 'string',
            title: 'Contents',
            description: 'The contents of the file',
          },
          filename: {
            type: 'string',
            title: 'Filename',
            description: 'The filename of the file that will be created',
          },
        },
      },
    },
    async handler(ctx) {
      const { signal } = ctx;
      await writeFile(
        `${ctx.workspacePath}/${ctx.input.filename}`,
        ctx.input.contents,
        { signal },
        _ => {},
      );
    },
  });
};
```

### Naming Conventions

Try to keep names consistent for both your own custom actions, and any actions contributed to open source. We've found that a separation of `:` and using a verb as the last part of the name works well.
We follow `provider:entity:verb` or as close to this as possible for our built in actions. For example, `github:actions:create` or `github:repo:create`.

Also feel free to use your company name to namespace them if you prefer too, for example `acme:file:create` like above.

Prefer to use `camelCase` over `snake_case` or `kebab-case` for these actions if possible, which leads to better reading and writing of template entity definitions.

> We're aware that there are some exceptions to this, but try to follow as close as possible. We'll be working on migrating these in the repository over time too.

### The context object

When the action `handler` is called, we provide you a `context` as the only
argument. It looks like the following:

- `ctx.baseUrl` - a string where the template is located
- `ctx.logger` - a Winston logger for additional logging inside your action
- `ctx.logStream` - a stream version of the logger if needed
- `ctx.workspacePath` - a string of the working directory of the template run
- `ctx.input` - an object which should match the `zod` or JSON schema provided in the
  `schema.input` part of the action definition
- `ctx.output` - a function which you can call to set outputs that match the
  JSON schema or `zod` in `schema.output` for ex. `ctx.output('downloadUrl', myDownloadUrl)`
- `createTemporaryDirectory` a function to call to give you a temporary
  directory somewhere on the runner so you can store some files there rather
  than polluting the `workspacePath`
- `ctx.metadata` - an object containing a `name` field, indicating the template
  name. More metadata fields may be added later.

## Registering Custom Actions

To register your new custom action in the Backend System you will need to create a backend module. Here is a very simplified example of how to do that:

```ts title="packages/backend/src/index.ts"
/* highlight-add-start */
import { scaffolderActionsExtensionPoint } from '@backstage/plugin-scaffolder-node/alpha';
import { createBackendModule } from '@backstage/backend-plugin-api';
/* highlight-add-end */

/* highlight-add-start */
const scaffolderModuleCustomExtensions = createBackendModule({
  pluginId: 'scaffolder', // name of the plugin that the module is targeting
  moduleId: 'custom-extensions',
  register(env) {
    env.registerInit({
      deps: {
        scaffolder: scaffolderActionsExtensionPoint,
        // ... and other dependencies as needed
      },
      async init({ scaffolder /* ..., other dependencies */ }) {
        // Here you have the opportunity to interact with the extension
        // point before the plugin itself gets instantiated
        scaffolder.addActions(new createNewFileAction()); // just an example
      },
    });
  },
});
/* highlight-add-end */

const backend = createBackend();
backend.add(import('@backstage/plugin-scaffolder-backend/alpha'));
/* highlight-add-next-line */
backend.add(scaffolderModuleCustomExtensions());
```

If your custom action requires core services such as `config` or `cache` they can be imported in the dependencies and passed to the custom action function.

```ts title="packages/backend/src/index.ts"
import {
  coreServices,
  createBackendModule,
} from '@backstage/backend-plugin-api';

...

    env.registerInit({
      deps: {
        scaffolder: scaffolderActionsExtensionPoint,
        cache: coreServices.cache,
        config: coreServices.rootConfig,
      },
      async init({ scaffolder, cache, config }) {
        scaffolder.addActions(
          customActionNeedingCacheAndConfig({ cache: cache, config: config }),
        );
    })
```

### Register Custom Actions with the Legacy Backend System

Once you have your Custom Action ready for usage with the scaffolder, you'll
need to pass this into the `scaffolder-backend` `createRouter` function. You
should have something similar to the below in
`packages/backend/src/plugins/scaffolder.ts`

```ts
return await createRouter({
  containerRunner,
  catalogClient,
  logger: env.logger,
  config: env.config,
  database: env.database,
  reader: env.reader,
});
```

There's another property you can pass here, which is an array of `actions` which
will set the available actions that the scaffolder has access to.

```ts
import { createBuiltinActions } from '@backstage/plugin-scaffolder-backend';
import { ScmIntegrations } from '@backstage/integration';
import { createNewFileAction } from './scaffolder/actions/custom';

export default async function createPlugin(
  env: PluginEnvironment,
): Promise<Router> {
  const catalogClient = new CatalogClient({ discoveryApi: env.discovery });
  const integrations = ScmIntegrations.fromConfig(env.config);

  const builtInActions = createBuiltinActions({
    integrations,
    catalogClient,
    config: env.config,
    reader: env.reader,
  });

  const actions = [...builtInActions, createNewFileAction()];

  return createRouter({
    actions,
    catalogClient: catalogClient,
    logger: env.logger,
    config: env.config,
    database: env.database,
    reader: env.reader,
  });
}
```

<<<<<<< HEAD
=======
### Register Action With New Backend System

To register your new custom action in the New Backend System you will need to create a backend module. Here is a very simplified example of how to do that:

```ts title="packages/backend/src/index.ts"
/* highlight-add-start */
import { scaffolderActionsExtensionPoint } from '@backstage/plugin-scaffolder-node/alpha';
import { createBackendModule } from '@backstage/backend-plugin-api';
/* highlight-add-end */

/* highlight-add-start */
const scaffolderModuleCustomExtensions = createBackendModule({
  pluginId: 'scaffolder', // name of the plugin that the module is targeting
  moduleId: 'custom-extensions',
  register(env) {
    env.registerInit({
      deps: {
        scaffolder: scaffolderActionsExtensionPoint,
        // ... and other dependencies as needed
      },
      async init({ scaffolder /* ..., other dependencies */ }) {
        // Here you have the opportunity to interact with the extension
        // point before the plugin itself gets instantiated
        scaffolder.addActions(createNewFileAction()); // just an example
      },
    });
  },
});
/* highlight-add-end */

const backend = createBackend();
backend.add(import('@backstage/plugin-scaffolder-backend/alpha'));
/* highlight-add-next-line */
backend.add(scaffolderModuleCustomExtensions());
```

>>>>>>> 18eb24a2
## List of custom action packages

Here is a list of Open Source custom actions that you can add to your Backstage
scaffolder backend:

| Name                     | Package                                                                                                                                         | Owner                                                        |
| ------------------------ | ----------------------------------------------------------------------------------------------------------------------------------------------- | ------------------------------------------------------------ |
| Yeoman                   | [plugin-scaffolder-backend-module-yeoman](https://www.npmjs.com/package/@backstage/plugin-scaffolder-backend-module-yeoman)                     | [Backstage](https://backstage.io)                            |
| Cookiecutter             | [plugin-scaffolder-backend-module-cookiecutter](https://www.npmjs.com/package/@backstage/plugin-scaffolder-backend-module-cookiecutter)         | [Backstage](https://backstage.io)                            |
| Rails                    | [plugin-scaffolder-backend-module-rails](https://www.npmjs.com/package/@backstage/plugin-scaffolder-backend-module-rails)                       | [Backstage](https://backstage.io)                            |
| HTTP requests            | [scaffolder-backend-module-http-request](https://www.npmjs.com/package/@roadiehq/scaffolder-backend-module-http-request)                        | [Roadie](https://roadie.io)                                  |
| Utility actions          | [scaffolder-backend-module-utils](https://www.npmjs.com/package/@roadiehq/scaffolder-backend-module-utils)                                      | [Roadie](https://roadie.io)                                  |
| AWS cli actions          | [scaffolder-backend-module-aws](https://www.npmjs.com/package/@roadiehq/scaffolder-backend-module-aws)                                          | [Roadie](https://roadie.io)                                  |
| Scaffolder .NET Actions  | [plugin-scaffolder-dotnet-backend](https://www.npmjs.com/package/@plusultra/plugin-scaffolder-dotnet-backend)                                   | [Alef Carlos](https://github.com/alefcarlos)                 |
| Scaffolder Git Actions   | [plugin-scaffolder-git-actions](https://www.npmjs.com/package/@mdude2314/backstage-plugin-scaffolder-git-actions)                               | [Drew Hill](https://github.com/arhill05)                     |
| Azure Pipeline Actions   | [scaffolder-backend-module-azure-pipelines](https://www.npmjs.com/package/@parfuemerie-douglas/scaffolder-backend-module-azure-pipelines)       | [Parfümerie Douglas](https://github.com/Parfuemerie-Douglas) |
| Azure Repository Actions | [scaffolder-backend-module-azure-repositories](https://www.npmjs.com/package/@parfuemerie-douglas/scaffolder-backend-module-azure-repositories) | [Parfümerie Douglas](https://github.com/Parfuemerie-Douglas) |
| Snyk Import Project      | [plugin-scaffolder-backend-module-snyk](https://www.npmjs.com/package/@ma11hewthomas/plugin-scaffolder-backend-module-snyk)                     | [Matthew Thomas](https://github.com/Ma11hewThomas)           |
| JSON Merge Actions       | [plugin-scaffolder-json-merge-actions](https://www.npmjs.com/package/@mdude2314/backstage-plugin-scaffolder-json-merge-actions)                 | [Drew Hill](https://github.com/arhill05)                     |
| NPM Actions              | [plugin-scaffolder-npm-actions](https://www.npmjs.com/package/@mdude2314/backstage-plugin-scaffolder-npm-actions)                               | [Drew Hill](https://github.com/arhill05)                     |
| Slack Actions            | [plugin-scaffolder-backend-module-slack](https://www.npmjs.com/package/@mdude2314/backstage-plugin-scaffolder-backend-module-slack)             | [Drew Hill](https://github.com/arhill05)                     |
| Microsoft Teams Actions  | [plugin-scaffolder-backend-module-ms-teams](https://www.npmjs.com/package/@grvpandey11/backstage-plugin-scaffolder-backend-module-ms-teams)     | [Gaurav Pandey](https://github.com/grvpandey11)              |

Have fun! 🚀<|MERGE_RESOLUTION|>--- conflicted
+++ resolved
@@ -255,45 +255,6 @@
 }
 ```
 
-<<<<<<< HEAD
-=======
-### Register Action With New Backend System
-
-To register your new custom action in the New Backend System you will need to create a backend module. Here is a very simplified example of how to do that:
-
-```ts title="packages/backend/src/index.ts"
-/* highlight-add-start */
-import { scaffolderActionsExtensionPoint } from '@backstage/plugin-scaffolder-node/alpha';
-import { createBackendModule } from '@backstage/backend-plugin-api';
-/* highlight-add-end */
-
-/* highlight-add-start */
-const scaffolderModuleCustomExtensions = createBackendModule({
-  pluginId: 'scaffolder', // name of the plugin that the module is targeting
-  moduleId: 'custom-extensions',
-  register(env) {
-    env.registerInit({
-      deps: {
-        scaffolder: scaffolderActionsExtensionPoint,
-        // ... and other dependencies as needed
-      },
-      async init({ scaffolder /* ..., other dependencies */ }) {
-        // Here you have the opportunity to interact with the extension
-        // point before the plugin itself gets instantiated
-        scaffolder.addActions(createNewFileAction()); // just an example
-      },
-    });
-  },
-});
-/* highlight-add-end */
-
-const backend = createBackend();
-backend.add(import('@backstage/plugin-scaffolder-backend/alpha'));
-/* highlight-add-next-line */
-backend.add(scaffolderModuleCustomExtensions());
-```
-
->>>>>>> 18eb24a2
 ## List of custom action packages
 
 Here is a list of Open Source custom actions that you can add to your Backstage
