/*
 * Copyright 2020 The Backstage Authors
 *
 * Licensed under the Apache License, Version 2.0 (the "License");
 * you may not use this file except in compliance with the License.
 * You may obtain a copy of the License at
 *
 *     http://www.apache.org/licenses/LICENSE-2.0
 *
 * Unless required by applicable law or agreed to in writing, software
 * distributed under the License is distributed on an "AS IS" BASIS,
 * WITHOUT WARRANTIES OR CONDITIONS OF ANY KIND, either express or implied.
 * See the License for the specific language governing permissions and
 * limitations under the License.
 */

<<<<<<< HEAD
import Grid from '@material-ui/core/Grid';
import Link from '@material-ui/core/Link';
=======
>>>>>>> b975484f
import { makeStyles } from '@material-ui/core/styles';
import Typography from '@material-ui/core/Typography';
import React from 'react';
import { Link } from '../../components/Link';

/** @public */
export type HeaderLabelClassKey = 'root' | 'label' | 'value';

const useStyles = makeStyles(
  theme => ({
    root: {
      textAlign: 'left',
    },
    label: {
      color: theme.palette.common.white,
      fontWeight: 'bold',
      letterSpacing: 0,
      fontSize: theme.typography.fontSize,
      marginBottom: theme.spacing(1) / 2,
      lineHeight: 1,
    },
    value: {
      color: 'rgba(255, 255, 255, 0.8)',
      fontSize: theme.typography.fontSize,
      lineHeight: 1,
    },
  }),
  { name: 'BackstageHeaderLabel' },
);

type HeaderLabelContentProps = {
  value: React.ReactNode;
  className: string;
};

const HeaderLabelContent = ({ value, className }: HeaderLabelContentProps) => (
  <Typography className={className}>{value}</Typography>
);

type HeaderLabelProps = {
  label: string;
  value?: HeaderLabelContentProps['value'];
  url?: string;
};

/**
 * Additional label to main {@link Header | Header}
 *
 * @public
 * @remarks
 *
 */
export function HeaderLabel(props: HeaderLabelProps) {
  const { label, value, url } = props;
  const classes = useStyles();
  const content = (
    <HeaderLabelContent
      className={classes.value}
      value={value || '<Unknown>'}
    />
  );
  return (
    <Grid item>
      <span className={classes.root}>
        <Typography className={classes.label}>{label}</Typography>
        {url ? <Link to={url}>{content}</Link> : content}
      </span>
    </Grid>
  );
}<|MERGE_RESOLUTION|>--- conflicted
+++ resolved
@@ -14,11 +14,7 @@
  * limitations under the License.
  */
 
-<<<<<<< HEAD
 import Grid from '@material-ui/core/Grid';
-import Link from '@material-ui/core/Link';
-=======
->>>>>>> b975484f
 import { makeStyles } from '@material-ui/core/styles';
 import Typography from '@material-ui/core/Typography';
 import React from 'react';
