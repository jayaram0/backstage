--- conflicted
+++ resolved
@@ -53,13 +53,6 @@
       );
     }
 
-<<<<<<< HEAD
-    // Credentials is an optional config. If missing, default AWS environment variables
-    // or AWS shared credentials file at ~/.aws/credentials will be used to authenticate
-    // https://docs.aws.amazon.com/sdk-for-javascript/v3/developer-guide/loading-node-credentials-environment.html
-    // https://docs.aws.amazon.com/sdk-for-javascript/v3/developer-guide/loading-node-credentials-shared.html
-    const credentialsConfig = config.getOptionalConfig(
-=======
     // Credentials is an optional config. If missing, the default ways of authenticating AWS SDK V2 will be used.
     // 1. AWS environment variables
     // https://docs.aws.amazon.com/sdk-for-javascript/v2/developer-guide/loading-node-credentials-environment.html
@@ -67,8 +60,7 @@
     // https://docs.aws.amazon.com/sdk-for-javascript/v2/developer-guide/loading-node-credentials-shared.html
     // 3. IAM Roles for EC2
     // https://docs.aws.amazon.com/sdk-for-javascript/v2/developer-guide/loading-node-credentials-iam.html
-    const credentials = config.getOptionalConfig(
->>>>>>> 83f6e6bb
+    const credentialsConfig = config.getOptionalConfig(
       'techdocs.publisher.awsS3.credentials',
     );
     let accessKeyId = undefined;
