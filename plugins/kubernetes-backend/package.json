--- conflicted
+++ resolved
@@ -37,12 +37,7 @@
     "yn": "^4.0.0"
   },
   "devDependencies": {
-<<<<<<< HEAD
-    "@backstage/cli": "^0.1.1-alpha.24",
-=======
     "@backstage/cli": "^0.1.1-alpha.25",
-    "jest-fetch-mock": "^3.0.3",
->>>>>>> 4dfec551
     "supertest": "^4.0.2"
   },
   "files": [
