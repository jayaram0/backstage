/*
 * Copyright 2020 Spotify AB
 *
 * Licensed under the Apache License, Version 2.0 (the "License");
 * you may not use this file except in compliance with the License.
 * You may obtain a copy of the License at
 *
 *     http://www.apache.org/licenses/LICENSE-2.0
 *
 * Unless required by applicable law or agreed to in writing, software
 * distributed under the License is distributed on an "AS IS" BASIS,
 * WITHOUT WARRANTIES OR CONDITIONS OF ANY KIND, either express or implied.
 * See the License for the specific language governing permissions and
 * limitations under the License.
 */

import {
  ConflictError,
  InputError,
  NotFoundError,
} from '@backstage/backend-common';
import { Entity, EntityMeta } from '@backstage/catalog-model';
import Knex from 'knex';
import lodash from 'lodash';
import { v4 as uuidv4 } from 'uuid';
import { Logger } from 'winston';
import { EntityFilters } from '../catalog';
import { buildEntitySearch } from './search';
import {
  AddDatabaseLocation,
  DatabaseLocationUpdateLogEvent,
  DatabaseLocationUpdateLogStatus,
  DbEntitiesRow,
  DbEntitiesSearchRow,
  DbEntityRequest,
  DbEntityResponse,
  DbLocationsRow,
  DbLocationsRowWithStatus,
} from './types';

function getStrippedMetadata(metadata: EntityMeta): EntityMeta {
  const output = lodash.cloneDeep(metadata);
  delete output.uid;
  delete output.etag;
  delete output.generation;

  return output;
}

function serializeMetadata(metadata: EntityMeta): string {
  return JSON.stringify(getStrippedMetadata(metadata));
}

function serializeSpec(spec: Entity['spec']): DbEntitiesRow['spec'] {
  if (!spec) {
    return null;
  }

  return JSON.stringify(spec);
}

function toEntityRow(
  locationId: string | undefined,
  entity: Entity,
): DbEntitiesRow {
  return {
    id: entity.metadata.uid!,
    location_id: locationId || null,
    etag: entity.metadata.etag!,
    generation: entity.metadata.generation!,
    api_version: entity.apiVersion,
    kind: entity.kind,
    name: entity.metadata.name || null,
    namespace: entity.metadata.namespace || null,
    metadata: serializeMetadata(entity.metadata),
    spec: serializeSpec(entity.spec),
  };
}

function toEntityResponse(row: DbEntitiesRow): DbEntityResponse {
  const entity: Entity = {
    apiVersion: row.api_version,
    kind: row.kind,
    metadata: {
      ...(JSON.parse(row.metadata) as Entity['metadata']),
      uid: row.id,
      etag: row.etag,
      generation: Number(row.generation), // cast because of sqlite
    },
  };

<<<<<<< HEAD
  if (row.metadata) {
    const metadata = JSON.parse(row.metadata) as Entity['metadata'];
    entity.metadata = { ...entity.metadata, ...metadata };
  }

=======
>>>>>>> 21120954
  if (row.spec) {
    const spec = JSON.parse(row.spec);
    entity.spec = spec;
  }

  return {
    locationId: row.location_id || undefined,
    entity,
  };
}

function specsAreEqual(
  first: string | null,
  second: object | undefined,
): boolean {
  if (!first && !second) {
    return true;
  } else if (!first || !second) {
    return false;
  }

  return lodash.isEqual(JSON.parse(first), second);
}

function generateUid(): string {
  return uuidv4();
}

function generateEtag(): string {
  return Buffer.from(uuidv4(), 'utf8').toString('base64').replace(/[^\w]/g, '');
}

/**
 * An abstraction on top of the underlying database, wrapping the basic CRUD
 * needs.
 */
export class Database {
  constructor(
    private readonly database: Knex,
    private readonly logger: Logger,
  ) {}

  /**
   * Runs a transaction.
   *
   * The callback is expected to make calls back into this class. When it
   * completes, the transaction is closed.
   *
   * @param fn The callback that implements the transaction
   */
  async transaction<T>(
    fn: (tx: Knex.Transaction<any, any>) => Promise<T>,
  ): Promise<T> {
    try {
      return await this.database.transaction<T>(fn);
    } catch (e) {
      this.logger.debug(`Error during transaction, ${e}`);

      if (
        /SQLITE_CONSTRAINT: UNIQUE/.test(e.message) ||
        /unique constraint/.test(e.message)
      ) {
        throw new ConflictError(`Rejected due to a conflicting entity`, e);
      }

      throw e;
    }
  }

  /**
   * Adds a new entity to the catalog.
   *
   * @param tx An ongoing transaction
   * @param request The entity being added
   * @returns The added entity, with uid, etag and generation set
   */
  async addEntity(
    tx: Knex.Transaction<any, any>,
    request: DbEntityRequest,
  ): Promise<DbEntityResponse> {
    if (request.entity.metadata.uid !== undefined) {
      throw new InputError('May not specify uid for new entities');
    } else if (request.entity.metadata.etag !== undefined) {
      throw new InputError('May not specify etag for new entities');
    } else if (request.entity.metadata.generation !== undefined) {
      throw new InputError('May not specify generation for new entities');
    }

    const newEntity = lodash.cloneDeep(request.entity);
    newEntity.metadata = {
      ...newEntity.metadata,
      uid: generateUid(),
      etag: generateEtag(),
      generation: 1,
      annotations: {
        ...(newEntity.metadata?.annotations ?? {}),
        ...(request.locationId
          ? { 'backstage.io/managed-by-location': request.locationId }
          : {}),
      },
    };

    const newRow = toEntityRow(request.locationId, newEntity);
    await tx<DbEntitiesRow>('entities').insert(newRow);
    await this.updateEntitiesSearch(tx, newRow.id, newEntity);

    return { locationId: request.locationId, entity: newEntity };
  }

  /**
   * Updates an existing entity in the catalog.
   *
   * The given entity must contain enough information to identify an already
   * stored entity in the catalog - either by uid, or by kind + namespace +
   * name. If no matching entity is found, the operation fails.
   *
   * If etag or generation are given, they are taken into account. Attempts to
   * update a matching entity, but where the etag and/or generation are not
   * equal to the passed values, will fail.
   *
   * @param tx An ongoing transaction
   * @param request The entity being updated
   * @returns The updated entity
   */
  async updateEntity(
    tx: Knex.Transaction<any, any>,
    request: DbEntityRequest,
  ): Promise<DbEntityResponse> {
    const { kind } = request.entity;
    const {
      uid,
      etag: expectedOldEtag,
      generation: expectedOldGeneration,
      name,
      namespace,
    } = request.entity.metadata ?? {};

    // Find existing entities that match the given metadata
    let entitySelector: Partial<DbEntitiesRow>;
    if (uid) {
      entitySelector = { id: uid };
    } else if (kind && name) {
      entitySelector = {
        kind,
        name: name,
        namespace: namespace || null,
      };
    } else {
      throw new InputError(
        'Must specify either uid, or kind + name + namespace to be able to identify an entity',
      );
    }
    const oldRows = await tx<DbEntitiesRow>('entities')
      .where(entitySelector)
      .select();
    if (oldRows.length !== 1) {
      throw new NotFoundError('No matching entity found');
    }

    // Validate the old entity
    const oldRow = oldRows[0];
    // The Number cast is here because sqlite reads it as a string, no matter
    // what the table actually says
    oldRow.generation = Number(oldRow.generation);
    if (expectedOldEtag) {
      if (expectedOldEtag !== oldRow.etag) {
        throw new ConflictError(
          `Etag mismatch, expected="${expectedOldEtag}" found="${oldRow.etag}"`,
        );
      }
    }
    if (expectedOldGeneration) {
      if (expectedOldGeneration !== oldRow.generation) {
        throw new ConflictError(
          `Generation mismatch, expected="${expectedOldGeneration}" found="${oldRow.generation}"`,
        );
      }
    }

    // Build the new shape of the entity
    const newEtag = generateEtag();
    const newGeneration = specsAreEqual(oldRow.spec, request.entity.spec)
      ? oldRow.generation
      : oldRow.generation + 1;
    const newEntity = lodash.cloneDeep(request.entity);
    newEntity.metadata = {
      ...newEntity.metadata,
      uid: oldRow.id,
      etag: newEtag,
      generation: newGeneration,
    };

    // Preserve annotations that were set on the old version of the entity,
    // unless the new version overwrites them
    if (oldRow.metadata) {
      const oldMetadata = JSON.parse(oldRow.metadata) as EntityMeta;
      if (oldMetadata.annotations) {
        newEntity.metadata.annotations = {
          ...oldMetadata.annotations,
          ...newEntity.metadata.annotations,
        };
      }
    }

    // Store the updated entity; select on the old etag to ensure that we do
    // not lose to another writer
    const newRow = toEntityRow(request.locationId, newEntity);
    const updatedRows = await tx<DbEntitiesRow>('entities')
      .where({ id: oldRow.id, etag: oldRow.etag })
      .update(newRow);

    // If this happens, somebody else changed the entity just now
    if (updatedRows !== 1) {
      throw new ConflictError(`Failed to update entity`);
    }

    await this.updateEntitiesSearch(tx, oldRow.id, newEntity);
    return { locationId: request.locationId, entity: newEntity };
  }

  async entities(
    tx: Knex.Transaction<any, any>,
    filters?: EntityFilters,
  ): Promise<DbEntityResponse[]> {
    let builder = tx<DbEntitiesRow>('entities');
    for (const [index, filter] of (filters ?? []).entries()) {
      builder = builder
        .leftOuterJoin(`entities_search as t${index}`, function join() {
          this.on('entities.id', '=', `t${index}.entity_id`).onIn(
            `t${index}.value`,
            filter.values.filter(x => x),
          );
          if (filter.values.some(x => !x)) {
            this.orOnNull(`t${index}.value`);
          }
        })
        .where(`t${index}.key`, '=', filter.key);
    }

    const rows = await builder
      .orderBy('namespace', 'name')
      .select('entities.*')
      .groupBy('id');

    return rows.map(row => toEntityResponse(row));
  }

  async entity(
    tx: Knex.Transaction<any, any>,
    kind: string,
    name: string,
    namespace?: string,
  ): Promise<DbEntityResponse | undefined> {
    const rows = await tx<DbEntitiesRow>('entities')
      .where({ kind, name, namespace: namespace || null })
      .select();

    if (rows.length !== 1) {
      return undefined;
    }

    return toEntityResponse(rows[0]);
  }

  async addLocation(location: AddDatabaseLocation): Promise<DbLocationsRow> {
    return await this.database.transaction<DbLocationsRow>(async tx => {
      const existingLocation = await tx<DbLocationsRow>('locations')
        .where({ target: location.target })
        .select();

      if (existingLocation?.[0]) {
        return existingLocation[0];
      }

      const id = uuidv4();
      const { type, target } = location;
      await tx<DbLocationsRow>('locations').insert({
        id,
        type,
        target,
      });

      return (await tx<DbLocationsRow>('locations').where({ id }).select())![0];
    });
  }

  async removeLocation(id: string): Promise<void> {
    const result = await this.database<DbLocationsRow>('locations')
      .where({ id })
      .del();

    if (!result) {
      throw new NotFoundError(`Found no location with ID ${id}`);
    }
  }

  async location(id: string): Promise<DbLocationsRowWithStatus> {
    const items = await this.database<DbLocationsRowWithStatus>('locations')
      .where('locations.id', id)
      .leftOuterJoin(
        'location_update_log_latest',
        'locations.id',
        'location_update_log_latest.location_id',
      )
      .select('locations.*', {
        status: 'location_update_log_latest.status',
        timestamp: 'location_update_log_latest.created_at',
        message: 'location_update_log_latest.message',
      });

    if (!items.length) {
      throw new NotFoundError(`Found no location with ID ${id}`);
    }
    return items[0];
  }

  async locations(): Promise<DbLocationsRowWithStatus[]> {
    const locations = await this.database('locations')
      .leftOuterJoin(
        'location_update_log_latest',
        'locations.id',
        'location_update_log_latest.location_id',
      )
      .select('locations.*', {
        status: 'location_update_log_latest.status',
        timestamp: 'location_update_log_latest.created_at',
        message: 'location_update_log_latest.message',
      });

    return locations;
  }

  async locationHistory(id: string): Promise<DatabaseLocationUpdateLogEvent[]> {
    const result = await this.database<DatabaseLocationUpdateLogEvent>(
      'location_update_log',
    )
      .where('location_id', id)
      .orderBy('created_at', 'desc')
      .limit(10)
      .select();

    return result;
  }

  async addLocationUpdateLogEvent(
    locationId: string,
    status: DatabaseLocationUpdateLogStatus,
    entityName?: string,
    message?: string,
  ): Promise<void> {
    return this.database<DatabaseLocationUpdateLogEvent>(
      'location_update_log',
    ).insert({
      id: uuidv4(),
      status,
      location_id: locationId,
      entity_name: entityName,
      message,
    });
  }

  private async updateEntitiesSearch(
    tx: Knex.Transaction<any, any>,
    entityId: string,
    data: Entity,
  ): Promise<void> {
    try {
      const entries = buildEntitySearch(entityId, data);
      await tx<DbEntitiesSearchRow>('entities_search')
        .where({ entity_id: entityId })
        .del();
      await tx<DbEntitiesSearchRow>('entities_search').insert(entries);
    } catch {
      // ignore intentionally - if this happens, the entity was deleted before
      // we got around to writing the entries
    }
  }
}<|MERGE_RESOLUTION|>--- conflicted
+++ resolved
@@ -89,14 +89,6 @@
     },
   };
 
-<<<<<<< HEAD
-  if (row.metadata) {
-    const metadata = JSON.parse(row.metadata) as Entity['metadata'];
-    entity.metadata = { ...entity.metadata, ...metadata };
-  }
-
-=======
->>>>>>> 21120954
   if (row.spec) {
     const spec = JSON.parse(row.spec);
     entity.spec = spec;
