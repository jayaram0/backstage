--- conflicted
+++ resolved
@@ -61,14 +61,9 @@
       "prettier --write"
     ]
   },
-<<<<<<< HEAD
-  "dependencies": {
-    "ts-node": "^8.10.2"
-=======
   "jest": {
     "transformModules": [
       "@kyma-project/asyncapi-react"
     ]
->>>>>>> b75c4495
   }
 }